#!/usr/bin/env python3
# Copyright (c) 2015-2020 The Bitcoin Core developers
# Distributed under the MIT software license, see the accompanying
# file COPYING or http://www.opensource.org/licenses/mit-license.php.
"""Functionality to build scripts, as well as signature hash functions.

This file is modified from python-bitcoinlib.
"""

from collections import namedtuple
import hashlib
import struct
import unittest
from typing import List, Dict

from .key import TaggedHash, tweak_add_pubkey

from .messages import (
    CTransaction,
    CTxOut,
    hash256,
    ser_string,
    ser_uint256,
    sha256,
    uint256_from_str,
)

MAX_SCRIPT_ELEMENT_SIZE = 520
LOCKTIME_THRESHOLD = 500000000
ANNEX_TAG = 0x50

OPCODE_NAMES = {}  # type: Dict[CScriptOp, str]

LEAF_VERSION_TAPSCRIPT = 0xc0
KEY_VERSION_TAPROOT = 0x00
KEY_VERSION_ANYPREVOUT = 0x01


def hash160(s):
    return hashlib.new('ripemd160', sha256(s)).digest()

def bn2vch(v):
    """Convert number to bitcoin-specific little endian format."""
    # We need v.bit_length() bits, plus a sign bit for every nonzero number.
    n_bits = v.bit_length() + (v != 0)
    # The number of bytes for that is:
    n_bytes = (n_bits + 7) // 8
    # Convert number to absolute value + sign in top bit.
    encoded_v = 0 if v == 0 else abs(v) | ((v < 0) << (n_bytes * 8 - 1))
    # Serialize to bytes
    return encoded_v.to_bytes(n_bytes, 'little')

_opcode_instances = []  # type: List[CScriptOp]
class CScriptOp(int):
    """A single script opcode"""
    __slots__ = ()

    @staticmethod
    def encode_op_pushdata(d):
        """Encode a PUSHDATA op, returning bytes"""
        if len(d) < 0x4c:
            return b'' + bytes([len(d)]) + d  # OP_PUSHDATA
        elif len(d) <= 0xff:
            return b'\x4c' + bytes([len(d)]) + d  # OP_PUSHDATA1
        elif len(d) <= 0xffff:
            return b'\x4d' + struct.pack(b'<H', len(d)) + d  # OP_PUSHDATA2
        elif len(d) <= 0xffffffff:
            return b'\x4e' + struct.pack(b'<I', len(d)) + d  # OP_PUSHDATA4
        else:
            raise ValueError("Data too long to encode in a PUSHDATA op")

    @staticmethod
    def encode_op_n(n):
        """Encode a small integer op, returning an opcode"""
        if not (0 <= n <= 16):
            raise ValueError('Integer must be in range 0 <= n <= 16, got %d' % n)

        if n == 0:
            return OP_0
        else:
            return CScriptOp(OP_1 + n - 1)

    def decode_op_n(self):
        """Decode a small integer opcode, returning an integer"""
        if self == OP_0:
            return 0

        if not (self == OP_0 or OP_1 <= self <= OP_16):
            raise ValueError('op %r is not an OP_N' % self)

        return int(self - OP_1 + 1)

    def is_small_int(self):
        """Return true if the op pushes a small integer to the stack"""
        if 0x51 <= self <= 0x60 or self == 0:
            return True
        else:
            return False

    def __str__(self):
        return repr(self)

    def __repr__(self):
        if self in OPCODE_NAMES:
            return OPCODE_NAMES[self]
        else:
            return 'CScriptOp(0x%x)' % self

    def __new__(cls, n):
        try:
            return _opcode_instances[n]
        except IndexError:
            assert len(_opcode_instances) == n
            _opcode_instances.append(super().__new__(cls, n))
            return _opcode_instances[n]

# Populate opcode instance table
for n in range(0xff + 1):
    CScriptOp(n)


# push value
OP_0 = CScriptOp(0x00)
OP_FALSE = OP_0
OP_PUSHDATA1 = CScriptOp(0x4c)
OP_PUSHDATA2 = CScriptOp(0x4d)
OP_PUSHDATA4 = CScriptOp(0x4e)
OP_1NEGATE = CScriptOp(0x4f)
OP_RESERVED = CScriptOp(0x50)
OP_1 = CScriptOp(0x51)
OP_TRUE = OP_1
OP_2 = CScriptOp(0x52)
OP_3 = CScriptOp(0x53)
OP_4 = CScriptOp(0x54)
OP_5 = CScriptOp(0x55)
OP_6 = CScriptOp(0x56)
OP_7 = CScriptOp(0x57)
OP_8 = CScriptOp(0x58)
OP_9 = CScriptOp(0x59)
OP_10 = CScriptOp(0x5a)
OP_11 = CScriptOp(0x5b)
OP_12 = CScriptOp(0x5c)
OP_13 = CScriptOp(0x5d)
OP_14 = CScriptOp(0x5e)
OP_15 = CScriptOp(0x5f)
OP_16 = CScriptOp(0x60)

# control
OP_NOP = CScriptOp(0x61)
OP_VER = CScriptOp(0x62)
OP_IF = CScriptOp(0x63)
OP_NOTIF = CScriptOp(0x64)
OP_VERIF = CScriptOp(0x65)
OP_VERNOTIF = CScriptOp(0x66)
OP_ELSE = CScriptOp(0x67)
OP_ENDIF = CScriptOp(0x68)
OP_VERIFY = CScriptOp(0x69)
OP_RETURN = CScriptOp(0x6a)

# stack ops
OP_TOALTSTACK = CScriptOp(0x6b)
OP_FROMALTSTACK = CScriptOp(0x6c)
OP_2DROP = CScriptOp(0x6d)
OP_2DUP = CScriptOp(0x6e)
OP_3DUP = CScriptOp(0x6f)
OP_2OVER = CScriptOp(0x70)
OP_2ROT = CScriptOp(0x71)
OP_2SWAP = CScriptOp(0x72)
OP_IFDUP = CScriptOp(0x73)
OP_DEPTH = CScriptOp(0x74)
OP_DROP = CScriptOp(0x75)
OP_DUP = CScriptOp(0x76)
OP_NIP = CScriptOp(0x77)
OP_OVER = CScriptOp(0x78)
OP_PICK = CScriptOp(0x79)
OP_ROLL = CScriptOp(0x7a)
OP_ROT = CScriptOp(0x7b)
OP_SWAP = CScriptOp(0x7c)
OP_TUCK = CScriptOp(0x7d)

# splice ops
OP_CAT = CScriptOp(0x7e)
OP_SUBSTR = CScriptOp(0x7f)
OP_LEFT = CScriptOp(0x80)
OP_RIGHT = CScriptOp(0x81)
OP_SIZE = CScriptOp(0x82)

# bit logic
OP_INVERT = CScriptOp(0x83)
OP_AND = CScriptOp(0x84)
OP_OR = CScriptOp(0x85)
OP_XOR = CScriptOp(0x86)
OP_EQUAL = CScriptOp(0x87)
OP_EQUALVERIFY = CScriptOp(0x88)
OP_RESERVED1 = CScriptOp(0x89)
OP_RESERVED2 = CScriptOp(0x8a)

# numeric
OP_1ADD = CScriptOp(0x8b)
OP_1SUB = CScriptOp(0x8c)
OP_2MUL = CScriptOp(0x8d)
OP_2DIV = CScriptOp(0x8e)
OP_NEGATE = CScriptOp(0x8f)
OP_ABS = CScriptOp(0x90)
OP_NOT = CScriptOp(0x91)
OP_0NOTEQUAL = CScriptOp(0x92)

OP_ADD = CScriptOp(0x93)
OP_SUB = CScriptOp(0x94)
OP_MUL = CScriptOp(0x95)
OP_DIV = CScriptOp(0x96)
OP_MOD = CScriptOp(0x97)
OP_LSHIFT = CScriptOp(0x98)
OP_RSHIFT = CScriptOp(0x99)

OP_BOOLAND = CScriptOp(0x9a)
OP_BOOLOR = CScriptOp(0x9b)
OP_NUMEQUAL = CScriptOp(0x9c)
OP_NUMEQUALVERIFY = CScriptOp(0x9d)
OP_NUMNOTEQUAL = CScriptOp(0x9e)
OP_LESSTHAN = CScriptOp(0x9f)
OP_GREATERTHAN = CScriptOp(0xa0)
OP_LESSTHANOREQUAL = CScriptOp(0xa1)
OP_GREATERTHANOREQUAL = CScriptOp(0xa2)
OP_MIN = CScriptOp(0xa3)
OP_MAX = CScriptOp(0xa4)

OP_WITHIN = CScriptOp(0xa5)

# crypto
OP_RIPEMD160 = CScriptOp(0xa6)
OP_SHA1 = CScriptOp(0xa7)
OP_SHA256 = CScriptOp(0xa8)
OP_HASH160 = CScriptOp(0xa9)
OP_HASH256 = CScriptOp(0xaa)
OP_CODESEPARATOR = CScriptOp(0xab)
OP_CHECKSIG = CScriptOp(0xac)
OP_CHECKSIGVERIFY = CScriptOp(0xad)
OP_CHECKMULTISIG = CScriptOp(0xae)
OP_CHECKMULTISIGVERIFY = CScriptOp(0xaf)

# expansion
OP_NOP1 = CScriptOp(0xb0)
OP_CHECKLOCKTIMEVERIFY = CScriptOp(0xb1)
OP_CHECKSEQUENCEVERIFY = CScriptOp(0xb2)
OP_NOP4 = CScriptOp(0xb3)
OP_NOP5 = CScriptOp(0xb4)
OP_NOP6 = CScriptOp(0xb5)
OP_NOP7 = CScriptOp(0xb6)
OP_NOP8 = CScriptOp(0xb7)
OP_NOP9 = CScriptOp(0xb8)
OP_NOP10 = CScriptOp(0xb9)

# BIP 342 opcodes (Tapscript)
OP_CHECKSIGADD = CScriptOp(0xba)

OP_INVALIDOPCODE = CScriptOp(0xff)

OPCODE_NAMES.update({
    OP_0: 'OP_0',
    OP_PUSHDATA1: 'OP_PUSHDATA1',
    OP_PUSHDATA2: 'OP_PUSHDATA2',
    OP_PUSHDATA4: 'OP_PUSHDATA4',
    OP_1NEGATE: 'OP_1NEGATE',
    OP_RESERVED: 'OP_RESERVED',
    OP_1: 'OP_1',
    OP_2: 'OP_2',
    OP_3: 'OP_3',
    OP_4: 'OP_4',
    OP_5: 'OP_5',
    OP_6: 'OP_6',
    OP_7: 'OP_7',
    OP_8: 'OP_8',
    OP_9: 'OP_9',
    OP_10: 'OP_10',
    OP_11: 'OP_11',
    OP_12: 'OP_12',
    OP_13: 'OP_13',
    OP_14: 'OP_14',
    OP_15: 'OP_15',
    OP_16: 'OP_16',
    OP_NOP: 'OP_NOP',
    OP_VER: 'OP_VER',
    OP_IF: 'OP_IF',
    OP_NOTIF: 'OP_NOTIF',
    OP_VERIF: 'OP_VERIF',
    OP_VERNOTIF: 'OP_VERNOTIF',
    OP_ELSE: 'OP_ELSE',
    OP_ENDIF: 'OP_ENDIF',
    OP_VERIFY: 'OP_VERIFY',
    OP_RETURN: 'OP_RETURN',
    OP_TOALTSTACK: 'OP_TOALTSTACK',
    OP_FROMALTSTACK: 'OP_FROMALTSTACK',
    OP_2DROP: 'OP_2DROP',
    OP_2DUP: 'OP_2DUP',
    OP_3DUP: 'OP_3DUP',
    OP_2OVER: 'OP_2OVER',
    OP_2ROT: 'OP_2ROT',
    OP_2SWAP: 'OP_2SWAP',
    OP_IFDUP: 'OP_IFDUP',
    OP_DEPTH: 'OP_DEPTH',
    OP_DROP: 'OP_DROP',
    OP_DUP: 'OP_DUP',
    OP_NIP: 'OP_NIP',
    OP_OVER: 'OP_OVER',
    OP_PICK: 'OP_PICK',
    OP_ROLL: 'OP_ROLL',
    OP_ROT: 'OP_ROT',
    OP_SWAP: 'OP_SWAP',
    OP_TUCK: 'OP_TUCK',
    OP_CAT: 'OP_CAT',
    OP_SUBSTR: 'OP_SUBSTR',
    OP_LEFT: 'OP_LEFT',
    OP_RIGHT: 'OP_RIGHT',
    OP_SIZE: 'OP_SIZE',
    OP_INVERT: 'OP_INVERT',
    OP_AND: 'OP_AND',
    OP_OR: 'OP_OR',
    OP_XOR: 'OP_XOR',
    OP_EQUAL: 'OP_EQUAL',
    OP_EQUALVERIFY: 'OP_EQUALVERIFY',
    OP_RESERVED1: 'OP_RESERVED1',
    OP_RESERVED2: 'OP_RESERVED2',
    OP_1ADD: 'OP_1ADD',
    OP_1SUB: 'OP_1SUB',
    OP_2MUL: 'OP_2MUL',
    OP_2DIV: 'OP_2DIV',
    OP_NEGATE: 'OP_NEGATE',
    OP_ABS: 'OP_ABS',
    OP_NOT: 'OP_NOT',
    OP_0NOTEQUAL: 'OP_0NOTEQUAL',
    OP_ADD: 'OP_ADD',
    OP_SUB: 'OP_SUB',
    OP_MUL: 'OP_MUL',
    OP_DIV: 'OP_DIV',
    OP_MOD: 'OP_MOD',
    OP_LSHIFT: 'OP_LSHIFT',
    OP_RSHIFT: 'OP_RSHIFT',
    OP_BOOLAND: 'OP_BOOLAND',
    OP_BOOLOR: 'OP_BOOLOR',
    OP_NUMEQUAL: 'OP_NUMEQUAL',
    OP_NUMEQUALVERIFY: 'OP_NUMEQUALVERIFY',
    OP_NUMNOTEQUAL: 'OP_NUMNOTEQUAL',
    OP_LESSTHAN: 'OP_LESSTHAN',
    OP_GREATERTHAN: 'OP_GREATERTHAN',
    OP_LESSTHANOREQUAL: 'OP_LESSTHANOREQUAL',
    OP_GREATERTHANOREQUAL: 'OP_GREATERTHANOREQUAL',
    OP_MIN: 'OP_MIN',
    OP_MAX: 'OP_MAX',
    OP_WITHIN: 'OP_WITHIN',
    OP_RIPEMD160: 'OP_RIPEMD160',
    OP_SHA1: 'OP_SHA1',
    OP_SHA256: 'OP_SHA256',
    OP_HASH160: 'OP_HASH160',
    OP_HASH256: 'OP_HASH256',
    OP_CODESEPARATOR: 'OP_CODESEPARATOR',
    OP_CHECKSIG: 'OP_CHECKSIG',
    OP_CHECKSIGVERIFY: 'OP_CHECKSIGVERIFY',
    OP_CHECKMULTISIG: 'OP_CHECKMULTISIG',
    OP_CHECKMULTISIGVERIFY: 'OP_CHECKMULTISIGVERIFY',
    OP_NOP1: 'OP_NOP1',
    OP_CHECKLOCKTIMEVERIFY: 'OP_CHECKLOCKTIMEVERIFY',
    OP_CHECKSEQUENCEVERIFY: 'OP_CHECKSEQUENCEVERIFY',
    OP_NOP4: 'OP_NOP4',
    OP_NOP5: 'OP_NOP5',
    OP_NOP6: 'OP_NOP6',
    OP_NOP7: 'OP_NOP7',
    OP_NOP8: 'OP_NOP8',
    OP_NOP9: 'OP_NOP9',
    OP_NOP10: 'OP_NOP10',
    OP_CHECKSIGADD: 'OP_CHECKSIGADD',
    OP_INVALIDOPCODE: 'OP_INVALIDOPCODE',
})

class CScriptInvalidError(Exception):
    """Base class for CScript exceptions"""
    pass

class CScriptTruncatedPushDataError(CScriptInvalidError):
    """Invalid pushdata due to truncation"""
    def __init__(self, msg, data):
        self.data = data
        super().__init__(msg)


# This is used, eg, for blockchain heights in coinbase scripts (bip34)
class CScriptNum:
    __slots__ = ("value",)

    def __init__(self, d=0):
        self.value = d

    @staticmethod
    def encode(obj):
        r = bytearray(0)
        if obj.value == 0:
            return bytes(r)
        neg = obj.value < 0
        absvalue = -obj.value if neg else obj.value
        while (absvalue):
            r.append(absvalue & 0xff)
            absvalue >>= 8
        if r[-1] & 0x80:
            r.append(0x80 if neg else 0)
        elif neg:
            r[-1] |= 0x80
        return bytes([len(r)]) + r

    @staticmethod
    def decode(vch):
        result = 0
        # We assume valid push_size and minimal encoding
        value = vch[1:]
        if len(value) == 0:
            return result
        for i, byte in enumerate(value):
            result |= int(byte) << 8 * i
        if value[-1] >= 0x80:
            # Mask for all but the highest result bit
            num_mask = (2**(len(value) * 8) - 1) >> 1
            result &= num_mask
            result *= -1
        return result


class CScript(bytes):
    """Serialized script

    A bytes subclass, so you can use this directly whenever bytes are accepted.
    Note that this means that indexing does *not* work - you'll get an index by
    byte rather than opcode. This format was chosen for efficiency so that the
    general case would not require creating a lot of little CScriptOP objects.

    iter(script) however does iterate by opcode.
    """
    __slots__ = ()

    @classmethod
    def __coerce_instance(cls, other):
        # Coerce other into bytes
        if isinstance(other, CScriptOp):
            other = bytes([other])
        elif isinstance(other, CScriptNum):
            if (other.value == 0):
                other = bytes([CScriptOp(OP_0)])
            else:
                other = CScriptNum.encode(other)
        elif isinstance(other, int):
            if 0 <= other <= 16:
                other = bytes([CScriptOp.encode_op_n(other)])
            elif other == -1:
                other = bytes([OP_1NEGATE])
            else:
                other = CScriptOp.encode_op_pushdata(bn2vch(other))
        elif isinstance(other, (bytes, bytearray)):
            other = CScriptOp.encode_op_pushdata(other)
        return other

    def __add__(self, other):
        # add makes no sense for a CScript()
        raise NotImplementedError

    def join(self, iterable):
        # join makes no sense for a CScript()
        raise NotImplementedError

    def __new__(cls, value=b''):
        if isinstance(value, bytes) or isinstance(value, bytearray):
            return super().__new__(cls, value)
        else:
            def coerce_iterable(iterable):
                for instance in iterable:
                    yield cls.__coerce_instance(instance)
            # Annoyingly on both python2 and python3 bytes.join() always
            # returns a bytes instance even when subclassed.
            return super().__new__(cls, b''.join(coerce_iterable(value)))

    def raw_iter(self):
        """Raw iteration

        Yields tuples of (opcode, data, sop_idx) so that the different possible
        PUSHDATA encodings can be accurately distinguished, as well as
        determining the exact opcode byte indexes. (sop_idx)
        """
        i = 0
        while i < len(self):
            sop_idx = i
            opcode = self[i]
            i += 1

            if opcode > OP_PUSHDATA4:
                yield (opcode, None, sop_idx)
            else:
                datasize = None
                pushdata_type = None
                if opcode < OP_PUSHDATA1:
                    pushdata_type = 'PUSHDATA(%d)' % opcode
                    datasize = opcode

                elif opcode == OP_PUSHDATA1:
                    pushdata_type = 'PUSHDATA1'
                    if i >= len(self):
                        raise CScriptInvalidError('PUSHDATA1: missing data length')
                    datasize = self[i]
                    i += 1

                elif opcode == OP_PUSHDATA2:
                    pushdata_type = 'PUSHDATA2'
                    if i + 1 >= len(self):
                        raise CScriptInvalidError('PUSHDATA2: missing data length')
                    datasize = self[i] + (self[i + 1] << 8)
                    i += 2

                elif opcode == OP_PUSHDATA4:
                    pushdata_type = 'PUSHDATA4'
                    if i + 3 >= len(self):
                        raise CScriptInvalidError('PUSHDATA4: missing data length')
                    datasize = self[i] + (self[i + 1] << 8) + (self[i + 2] << 16) + (self[i + 3] << 24)
                    i += 4

                else:
                    assert False  # shouldn't happen

                data = bytes(self[i:i + datasize])

                # Check for truncation
                if len(data) < datasize:
                    raise CScriptTruncatedPushDataError('%s: truncated data' % pushdata_type, data)

                i += datasize

                yield (opcode, data, sop_idx)

    def __iter__(self):
        """'Cooked' iteration

        Returns either a CScriptOP instance, an integer, or bytes, as
        appropriate.

        See raw_iter() if you need to distinguish the different possible
        PUSHDATA encodings.
        """
        for (opcode, data, sop_idx) in self.raw_iter():
            if data is not None:
                yield data
            else:
                opcode = CScriptOp(opcode)

                if opcode.is_small_int():
                    yield opcode.decode_op_n()
                else:
                    yield CScriptOp(opcode)

    def __repr__(self):
        def _repr(o):
            if isinstance(o, bytes):
                return "x('%s')" % o.hex()
            else:
                return repr(o)

        ops = []
        i = iter(self)
        while True:
            op = None
            try:
                op = _repr(next(i))
            except CScriptTruncatedPushDataError as err:
                op = '%s...<ERROR: %s>' % (_repr(err.data), err)
                break
            except CScriptInvalidError as err:
                op = '<ERROR: %s>' % err
                break
            except StopIteration:
                break
            finally:
                if op is not None:
                    ops.append(op)

        return "CScript([%s])" % ', '.join(ops)

    def GetSigOpCount(self, fAccurate):
        """Get the SigOp count.

        fAccurate - Accurately count CHECKMULTISIG, see BIP16 for details.

        Note that this is consensus-critical.
        """
        n = 0
        lastOpcode = OP_INVALIDOPCODE
        for (opcode, data, sop_idx) in self.raw_iter():
            if opcode in (OP_CHECKSIG, OP_CHECKSIGVERIFY):
                n += 1
            elif opcode in (OP_CHECKMULTISIG, OP_CHECKMULTISIGVERIFY):
                if fAccurate and (OP_1 <= lastOpcode <= OP_16):
                    n += opcode.decode_op_n()
                else:
                    n += 20
            lastOpcode = opcode
        return n


SIGHASH_DEFAULT = 0 # Taproot-only default, semantics same as SIGHASH_ALL
SIGHASH_ALL = 1
SIGHASH_NONE = 2
SIGHASH_SINGLE = 3
SIGHASH_ANYONECANPAY = 0x80
SIGHASH_ANYPREVOUT = 0x40
SIGHASH_ANYPREVOUTANYSCRIPT = 0xc0

<<<<<<< HEAD
SIGHASH_INMASK = 0xc0
SIGHASH_OUTMASK = 0x03
=======
SIGHASH_INMASK = 0x03
SIGHASH_OUTMASK = 0xc0
>>>>>>> 68f815f7

def FindAndDelete(script, sig):
    """Consensus critical, see FindAndDelete() in Satoshi codebase"""
    r = b''
    last_sop_idx = sop_idx = 0
    skip = True
    for (opcode, data, sop_idx) in script.raw_iter():
        if not skip:
            r += script[last_sop_idx:sop_idx]
        last_sop_idx = sop_idx
        if script[sop_idx:sop_idx + len(sig)] == sig:
            skip = True
        else:
            skip = False
    if not skip:
        r += script[last_sop_idx:]
    return CScript(r)

def LegacySignatureHash(script, txTo, inIdx, hashtype):
    """Consensus-correct SignatureHash

    Returns (hash, err) to precisely match the consensus-critical behavior of
    the SIGHASH_SINGLE bug. (inIdx is *not* checked for validity)
    """
    HASH_ONE = b'\x01\x00\x00\x00\x00\x00\x00\x00\x00\x00\x00\x00\x00\x00\x00\x00\x00\x00\x00\x00\x00\x00\x00\x00\x00\x00\x00\x00\x00\x00\x00\x00'

    if inIdx >= len(txTo.vin):
        return (HASH_ONE, "inIdx %d out of range (%d)" % (inIdx, len(txTo.vin)))
    txtmp = CTransaction(txTo)

    for txin in txtmp.vin:
        txin.scriptSig = b''
    txtmp.vin[inIdx].scriptSig = FindAndDelete(script, CScript([OP_CODESEPARATOR]))

    if (hashtype & 0x1f) == SIGHASH_NONE:
        txtmp.vout = []

        for i in range(len(txtmp.vin)):
            if i != inIdx:
                txtmp.vin[i].nSequence = 0

    elif (hashtype & 0x1f) == SIGHASH_SINGLE:
        outIdx = inIdx
        if outIdx >= len(txtmp.vout):
            return (HASH_ONE, "outIdx %d out of range (%d)" % (outIdx, len(txtmp.vout)))

        tmp = txtmp.vout[outIdx]
        txtmp.vout = []
        for _ in range(outIdx):
            txtmp.vout.append(CTxOut(-1))
        txtmp.vout.append(tmp)

        for i in range(len(txtmp.vin)):
            if i != inIdx:
                txtmp.vin[i].nSequence = 0

    if hashtype & SIGHASH_ANYONECANPAY:
        tmp = txtmp.vin[inIdx]
        txtmp.vin = []
        txtmp.vin.append(tmp)

    s = txtmp.serialize_without_witness()
    s += struct.pack(b"<I", hashtype)

    hash = hash256(s)

    return (hash, None)

# TODO: Allow cached hashPrevouts/hashSequence/hashOutputs to be provided.
# Performance optimization probably not necessary for python tests, however.
# Note that this corresponds to sigversion == 1 in EvalScript, which is used
# for version 0 witnesses.
def SegwitV0SignatureHash(script, txTo, inIdx, hashtype, amount):

    hashPrevouts = 0
    hashSequence = 0
    hashOutputs = 0

    if not (hashtype & SIGHASH_ANYONECANPAY):
        serialize_prevouts = bytes()
        for i in txTo.vin:
            serialize_prevouts += i.prevout.serialize()
        hashPrevouts = uint256_from_str(hash256(serialize_prevouts))

    if (not (hashtype & SIGHASH_ANYONECANPAY) and (hashtype & 0x1f) != SIGHASH_SINGLE and (hashtype & 0x1f) != SIGHASH_NONE):
        serialize_sequence = bytes()
        for i in txTo.vin:
            serialize_sequence += struct.pack("<I", i.nSequence)
        hashSequence = uint256_from_str(hash256(serialize_sequence))

    if ((hashtype & 0x1f) != SIGHASH_SINGLE and (hashtype & 0x1f) != SIGHASH_NONE):
        serialize_outputs = bytes()
        for o in txTo.vout:
            serialize_outputs += o.serialize()
        hashOutputs = uint256_from_str(hash256(serialize_outputs))
    elif ((hashtype & 0x1f) == SIGHASH_SINGLE and inIdx < len(txTo.vout)):
        serialize_outputs = txTo.vout[inIdx].serialize()
        hashOutputs = uint256_from_str(hash256(serialize_outputs))

    ss = bytes()
    ss += struct.pack("<i", txTo.nVersion)
    ss += ser_uint256(hashPrevouts)
    ss += ser_uint256(hashSequence)
    ss += txTo.vin[inIdx].prevout.serialize()
    ss += ser_string(script)
    ss += struct.pack("<q", amount)
    ss += struct.pack("<I", txTo.vin[inIdx].nSequence)
    ss += ser_uint256(hashOutputs)
    ss += struct.pack("<i", txTo.nLockTime)
    ss += struct.pack("<I", hashtype)

    return hash256(ss)

class TestFrameworkScript(unittest.TestCase):
    def test_bn2vch(self):
        self.assertEqual(bn2vch(0), bytes([]))
        self.assertEqual(bn2vch(1), bytes([0x01]))
        self.assertEqual(bn2vch(-1), bytes([0x81]))
        self.assertEqual(bn2vch(0x7F), bytes([0x7F]))
        self.assertEqual(bn2vch(-0x7F), bytes([0xFF]))
        self.assertEqual(bn2vch(0x80), bytes([0x80, 0x00]))
        self.assertEqual(bn2vch(-0x80), bytes([0x80, 0x80]))
        self.assertEqual(bn2vch(0xFF), bytes([0xFF, 0x00]))
        self.assertEqual(bn2vch(-0xFF), bytes([0xFF, 0x80]))
        self.assertEqual(bn2vch(0x100), bytes([0x00, 0x01]))
        self.assertEqual(bn2vch(-0x100), bytes([0x00, 0x81]))
        self.assertEqual(bn2vch(0x7FFF), bytes([0xFF, 0x7F]))
        self.assertEqual(bn2vch(-0x8000), bytes([0x00, 0x80, 0x80]))
        self.assertEqual(bn2vch(-0x7FFFFF), bytes([0xFF, 0xFF, 0xFF]))
        self.assertEqual(bn2vch(0x80000000), bytes([0x00, 0x00, 0x00, 0x80, 0x00]))
        self.assertEqual(bn2vch(-0x80000000), bytes([0x00, 0x00, 0x00, 0x80, 0x80]))
        self.assertEqual(bn2vch(0xFFFFFFFF), bytes([0xFF, 0xFF, 0xFF, 0xFF, 0x00]))
        self.assertEqual(bn2vch(123456789), bytes([0x15, 0xCD, 0x5B, 0x07]))
        self.assertEqual(bn2vch(-54321), bytes([0x31, 0xD4, 0x80]))

    def test_cscriptnum_encoding(self):
        # round-trip negative and multi-byte CScriptNums
        values = [0, 1, -1, -2, 127, 128, -255, 256, (1 << 15) - 1, -(1 << 16), (1 << 24) - 1, (1 << 31), 1 - (1 << 32), 1 << 40, 1500, -1500]
        for value in values:
            self.assertEqual(CScriptNum.decode(CScriptNum.encode(CScriptNum(value))), value)

def TaprootSignatureHash(txTo, spent_utxos, hash_type, input_index = 0, scriptpath = False, script = CScript(), codeseparator_pos = -1, annex = None, leaf_ver = LEAF_VERSION_TAPSCRIPT, key_ver = KEY_VERSION_TAPROOT):
    assert (len(txTo.vin) == len(spent_utxos))
    assert key_ver == KEY_VERSION_TAPROOT or key_ver == KEY_VERSION_ANYPREVOUT
    assert key_ver != KEY_VERSION_ANYPREVOUT or scriptpath
    assert (input_index < len(txTo.vin))
<<<<<<< HEAD
    out_type = SIGHASH_ALL if hash_type == SIGHASH_DEFAULT else hash_type & SIGHASH_OUTMASK
    in_type = hash_type & SIGHASH_INMASK
=======
    out_type = SIGHASH_ALL if hash_type == SIGHASH_DEFAULT else hash_type & SIGHASH_INMASK
    in_type = hash_type & SIGHASH_OUTMASK
>>>>>>> 68f815f7
    spk = spent_utxos[input_index].scriptPubKey
    ss = bytes([0, hash_type]) # epoch, hash_type
    ss += struct.pack("<i", txTo.nVersion)
    ss += struct.pack("<I", txTo.nLockTime)

    if in_type != SIGHASH_ANYONECANPAY and in_type != SIGHASH_ANYPREVOUT and in_type != SIGHASH_ANYPREVOUTANYSCRIPT:
        ss += sha256(b"".join(i.prevout.serialize() for i in txTo.vin))
        ss += sha256(b"".join(struct.pack("<q", u.nValue) for u in spent_utxos))
        ss += sha256(b"".join(ser_string(u.scriptPubKey) for u in spent_utxos))
        ss += sha256(b"".join(struct.pack("<I", i.nSequence) for i in txTo.vin))
    if out_type == SIGHASH_ALL:
        ss += sha256(b"".join(o.serialize() for o in txTo.vout))
    spend_type = 0
    if annex is not None:
        spend_type |= 1
    if (scriptpath):
        spend_type |= 2
    ss += bytes([spend_type])
    if in_type == SIGHASH_ANYONECANPAY:
        ss += txTo.vin[input_index].prevout.serialize()
        ss += struct.pack("<q", spent_utxos[input_index].nValue)
        ss += ser_string(spk)
        ss += struct.pack("<I", txTo.vin[input_index].nSequence)
    elif in_type == SIGHASH_ANYPREVOUT:
        ss += struct.pack("<q", spent_utxos[input_index].nValue)
        ss += ser_string(spk)
        ss += struct.pack("<I", txTo.vin[input_index].nSequence)
    elif in_type == SIGHASH_ANYPREVOUTANYSCRIPT:
        ss += struct.pack("<q", spent_utxos[input_index].nValue)
        ss += struct.pack("<I", txTo.vin[input_index].nSequence) 
    else:
        ss += struct.pack("<I", input_index)
    if (spend_type & 1):
        ss += sha256(ser_string(annex))
    if out_type == SIGHASH_SINGLE:
        if input_index < len(txTo.vout):
            ss += sha256(txTo.vout[input_index].serialize())
        else:
            ss += bytes(0 for _ in range(32))
    if (scriptpath):
        if in_type != SIGHASH_ANYPREVOUTANYSCRIPT:
            ss += TaggedHash("TapLeaf", bytes([leaf_ver]) + ser_string(script))
        ss += bytes([key_ver])
        ss += struct.pack("<i", codeseparator_pos)
    if in_type not in [SIGHASH_ANYPREVOUT, SIGHASH_ANYPREVOUTANYSCRIPT]:
        assert len(ss) ==  175 - (in_type == SIGHASH_ANYONECANPAY) * 49 - (out_type != SIGHASH_ALL and out_type != SIGHASH_SINGLE) * 32 + (annex is not None) * 32 + scriptpath * 37
    return TaggedHash("TapSighash", ss)

def taproot_tree_helper(scripts):
    if len(scripts) == 0:
        return ([], bytes())
    if len(scripts) == 1:
        # One entry: treat as a leaf
        script = scripts[0]
        assert(not callable(script))
        if isinstance(script, list):
            return taproot_tree_helper(script)
        assert(isinstance(script, tuple))
        version = LEAF_VERSION_TAPSCRIPT
        name = script[0]
        code = script[1]
        if len(script) == 3:
            version = script[2]
        assert version & 1 == 0
        assert isinstance(code, bytes)
        h = TaggedHash("TapLeaf", bytes([version]) + ser_string(code))
        if name is None:
            return ([], h)
        return ([(name, version, code, bytes())], h)
    elif len(scripts) == 2 and callable(scripts[1]):
        # Two entries, and the right one is a function
        left, left_h = taproot_tree_helper(scripts[0:1])
        right_h = scripts[1](left_h)
        left = [(name, version, script, control + right_h) for name, version, script, control in left]
        right = []
    else:
        # Two or more entries: descend into each side
        split_pos = len(scripts) // 2
        left, left_h = taproot_tree_helper(scripts[0:split_pos])
        right, right_h = taproot_tree_helper(scripts[split_pos:])
        left = [(name, version, script, control + right_h) for name, version, script, control in left]
        right = [(name, version, script, control + left_h) for name, version, script, control in right]
    if right_h < left_h:
        right_h, left_h = left_h, right_h
    h = TaggedHash("TapBranch", left_h + right_h)
    return (left + right, h)

# A TaprootInfo object has the following fields:
# - scriptPubKey: the scriptPubKey (witness v1 CScript)
# - inner_pubkey: the inner pubkey (32 bytes)
# - negflag: whether the pubkey in the scriptPubKey was negated from inner_pubkey+tweak*G (bool).
# - tweak: the tweak (32 bytes)
# - leaves: a dict of name -> TaprootLeafInfo objects for all known leaves
TaprootInfo = namedtuple("TaprootInfo", "scriptPubKey,inner_pubkey,negflag,tweak,leaves")

# A TaprootLeafInfo object has the following fields:
# - script: the leaf script (CScript or bytes)
# - version: the leaf version (0xc0 for BIP342 tapscript)
# - merklebranch: the merkle branch to use for this leaf (32*N bytes)
TaprootLeafInfo = namedtuple("TaprootLeafInfo", "script,version,merklebranch")

def taproot_construct(pubkey, scripts=None):
    """Construct a tree of Taproot spending conditions

    pubkey: a 32-byte xonly pubkey for the internal pubkey (bytes)
    scripts: a list of items; each item is either:
             - a (name, CScript or bytes, leaf version) tuple
             - a (name, CScript or bytes) tuple (defaulting to leaf version 0xc0)
             - another list of items (with the same structure)
             - a list of two items; the first of which is an item itself, and the
               second is a function. The function takes as input the Merkle root of the
               first item, and produces a (fictitious) partner to hash with.

    Returns: a TaprootInfo object
    """
    if scripts is None:
        scripts = []

    ret, h = taproot_tree_helper(scripts)
    tweak = TaggedHash("TapTweak", pubkey + h)
    tweaked, negated = tweak_add_pubkey(pubkey, tweak)
    leaves = dict((name, TaprootLeafInfo(script, version, merklebranch)) for name, version, script, merklebranch in ret)
    return TaprootInfo(CScript([OP_1, tweaked]), pubkey, negated + 0, tweak, leaves)

def is_op_success(o):
    return o == 0x50 or o == 0x62 or o == 0x89 or o == 0x8a or o == 0x8d or o == 0x8e or (o >= 0x7e and o <= 0x81) or (o >= 0x83 and o <= 0x86) or (o >= 0x95 and o <= 0x99) or (o >= 0xbb and o <= 0xfe)<|MERGE_RESOLUTION|>--- conflicted
+++ resolved
@@ -607,13 +607,8 @@
 SIGHASH_ANYPREVOUT = 0x40
 SIGHASH_ANYPREVOUTANYSCRIPT = 0xc0
 
-<<<<<<< HEAD
 SIGHASH_INMASK = 0xc0
 SIGHASH_OUTMASK = 0x03
-=======
-SIGHASH_INMASK = 0x03
-SIGHASH_OUTMASK = 0xc0
->>>>>>> 68f815f7
 
 def FindAndDelete(script, sig):
     """Consensus critical, see FindAndDelete() in Satoshi codebase"""
@@ -760,13 +755,8 @@
     assert key_ver == KEY_VERSION_TAPROOT or key_ver == KEY_VERSION_ANYPREVOUT
     assert key_ver != KEY_VERSION_ANYPREVOUT or scriptpath
     assert (input_index < len(txTo.vin))
-<<<<<<< HEAD
     out_type = SIGHASH_ALL if hash_type == SIGHASH_DEFAULT else hash_type & SIGHASH_OUTMASK
     in_type = hash_type & SIGHASH_INMASK
-=======
-    out_type = SIGHASH_ALL if hash_type == SIGHASH_DEFAULT else hash_type & SIGHASH_INMASK
-    in_type = hash_type & SIGHASH_OUTMASK
->>>>>>> 68f815f7
     spk = spent_utxos[input_index].scriptPubKey
     ss = bytes([0, hash_type]) # epoch, hash_type
     ss += struct.pack("<i", txTo.nVersion)
@@ -795,7 +785,6 @@
         ss += ser_string(spk)
         ss += struct.pack("<I", txTo.vin[input_index].nSequence)
     elif in_type == SIGHASH_ANYPREVOUTANYSCRIPT:
-        ss += struct.pack("<q", spent_utxos[input_index].nValue)
         ss += struct.pack("<I", txTo.vin[input_index].nSequence) 
     else:
         ss += struct.pack("<I", input_index)
